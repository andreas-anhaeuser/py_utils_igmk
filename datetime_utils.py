"""A collection of functions that act on classes of the datetime module.

    Author
    ------
    Written in 2014-2019
    Andreas Anhaeuser (AA)
    <andreas.anhaeuser@posteo.net>
    Institute for Geophysics and Meteorology
    University of Cologne, Germany
"""

# standard modules
import calendar
import datetime as dt
from collections import Iterable

# PyPI modules
import numpy as np

# internal modules
<<<<<<< HEAD
from . import timedelta
=======
>>>>>>> 414d5d43
from .datetime_intervals import Interval, DaytimePeriod, Season
from .timedelta import MonthTimeDelta, YearTimeDelta

###################################################
# range                                           #
###################################################
def date_range(beg, end, inc=None, season_of_year=None):
    """Return a list of dt.date. Behaves in analogy to datetime_range().

        Works as datetime_range(). Refer there for documentation. 

        Parameters
        ----------
        beg : datetime.date
            inclusive
        end : datetime.date
            exclusive
        inc : datetime.timedelta, optional
            increment. Must be a multiple of 1 day. Default: 1 day
        season_of_year: Season, optional
            Default: whole year

        Returns
        -------
        list of datetime.date

        History
        -------
        2018-12-20 (AA): Force `inc` to be a multiple of 1 day
        2018-01-04 (AA): Made `inc` an optional argument (default: 1 day).
        2017-12-30 (AA): Created
    """
    # ========== default ================================= #
    if inc is None:
        inc = dt.timedelta(days=1)

    # ========== input check ============================= #
    # make sure inc is multiple of a day
    if inc % dt.timedelta(days=1) != dt.timedelta():
        raise ValueError('`inc` must be a multiple of 1 day.')

    # ========== normalize bounds ======================== #
    # make them datetime.datetime objects

    # the start is always midnight
    time_beg = dt.datetime.combine(beg, dt.time())

    # the end is set to midnight only if it is not already a dt.datetime
    if isinstance(end, dt.datetime):
        time_end = end
    else:
        time_end = dt.datetime.combine(end, dt.time())

    # ========== construct the list ====================== #
    dtrange = datetime_range(
            beg=time_beg, end=time_end, inc=inc,
            season_of_year=season_of_year)

    # ========== re-cast ================================= #
    # convert to datetime.date objects
    return [t.date() for t in dtrange]

def datetime_range(
        beg, end, inc=None, season_of_year=None, daytime_period=None,
        ):
    """Return a list of dt.datetime. Works in analogy to range().

        The function works similar to the standard range() function and is
        intended to be an extension of it to datetime objects.

        The returned list contains only elements that lie within
        season_of_year and daytime_period.

        Parameters
        ----------
        beg : dt.datetime
            inclusive
        end : dt.datetime
            exclusive
        inc : dt.timedelta, optional
            Default: one day
        season_of_year : Season, optional
            Default: whole year
        daytime_period : DaytimePeriod, optional
            Default : whole day

        Tested
        ------
        Extensively tested and heaviliy used. Should be bug-free.

        History
        -------
        2014       (AA): Created
        2017-12-30 (AA): Extention for inc < 0. Raise error on inc == 0.
        2020-02-28 (AA): Set default for `inc` (1 day)
    """
    ###################################################
    # DEFAULT                                         #
    ###################################################
    if inc is None:
        inc = dt.timedelta(1)

    if season_of_year is None:
        season_of_year = Season(dt.datetime(1, 1, 1), dt.datetime(1, 1, 1))

    if daytime_period is None:
        daytime_period = DaytimePeriod(dt.time(), dt.time())

    ############################################################
    # MonthTimeDelta                                           #
    ############################################################
    if isinstance(inc, MonthTimeDelta):
        times_raw = month_range(beg, end, inc.number)
        times = []
        for time in times_raw:
            if time not in season_of_year:
                continue
            if time not in daytime_period:
                continue
            times.append(time)
        return times

    ############################################################
    # YearTimeDelta                                            #
    ############################################################
    if isinstance(inc, YearTimeDelta):
        times_raw = year_range(beg, end, inc.number)
        times = []
        for time in times_raw:
            if time not in season_of_year:
                continue
            if time not in daytime_period:
                continue
            times.append(time)
        return times

    ###################################################
    # INPUT CHECK                                     #
    ###################################################
    if not isinstance(beg, dt.datetime):
        raise TypeError('start must be datetime.datetime.')

    if not isinstance(end, dt.datetime):
        raise TypeError('end must be datetime.datetime.')

    if not isinstance(inc, dt.timedelta):
        raise TypeError('inc must be datetime.timedelta.')

    if inc == dt.timedelta():
        raise ValueError('inc must not be 0.')

    if not isinstance(season_of_year, Season):
        raise TypeError('season_of_year must be Season.')

    if not isinstance(daytime_period, DaytimePeriod):
        raise TypeError('daytime_period must be DaytimePeriod.')

    ###################################################
    # ABBREVIATIONS                                   #
    ###################################################
    season = season_of_year
    timeperiod = daytime_period

    ############################################################
    # MonthTimeDelta                                           #
    ############################################################
    if isinstance(inc, MonthTimeDelta):
        times_raw = month_range(beg, end, inc.number)
        times = []
        for time in times_raw:
            if time not in season:
                continue
            if time not in timeperiod:
                continue
            times.append(time)
        return times

    ############################################################
    # YearTimeDelta                                            #
    ############################################################
    if isinstance(inc, YearTimeDelta):
        times_raw = year_range(beg, end, inc.number)
        times = []
        for time in times_raw:
            if time not in season:
                continue
            if time not in timeperiod:
                continue
            times.append(time)
        return times

    ###################################################
    # BUILD LIST                                      #
    ###################################################
    # case: positive increment
    if inc > dt.timedelta():
        proceed = lambda d : d < end
    # case: negative increment
    else:
        proceed = lambda d : d > end

    out = []
    d = beg
    while proceed(d):
        if (d in season) and (d in timeperiod):
            out.append(d)
        d += inc
    return out

def month_range(beg, end, inc=1):
    """Return a list of dt.datetime. Works in analogy to range().

        The function works similar to the standard range() function and is
        intended to be an extension of it to datetime objects.

        Parameters
        ----------
        beg : dt.datetime or int
            inclusive. int is interpreted as year
        end : dt.datetime
            exclusive. int is interpreted as year
        inc : int > 0
            (months) increment

        History
        -------
        2021-02-05 (AA): Implemented beg, end as int
        2019-02-07 (AA): Created
    """
    ############################################################
    # cast                                                     #
    ############################################################
    if isinstance(beg, int):
        beg = dt.date(beg, 1, 1)
    if isinstance(end, int):
        end = dt.date(end, 1, 1)

    ############################################################
    # input check                                              #
    ############################################################
    if not isinstance(beg, dt.date):
        raise TypeError('`beg` must be int or dt.date, got %s' % type(beg))
    if not isinstance(end, dt.date):
        raise TypeError('`end` must be int or dt.date, got %s' % type(end))
    if not isinstance(inc, int):
        raise TypeError('`inc` must be int, got %s' % type(end))

    if not inc > 0:
        raise ValueError('`inc` must be positive, got %i' % inc)

    ############################################################
    # build list                                               #
    ############################################################
    times = []
    time = beg
    while time < end:
        times.append(time)
<<<<<<< HEAD
        time = timedelta.add_months(time, inc)
=======
        time = add_months(time, inc)
>>>>>>> 414d5d43

    return times

def year_range(beg, end, inc=1):
    """Return a list of dt.datetime. Works in analogy to range().

        The function works similar to the standard range() function and is
        intended to be an extension of it to datetime objects.

        Parameters
        ----------
        beg : dt.datetime
            inclusive
        end : dt.datetime
            exclusive
        inc : int
            (years) increment

        History
        -------
        2019-02-07 (AA): Created
    """
    assert isinstance(beg, dt.date)
    assert isinstance(end, dt.date)
    assert isinstance(inc, int)
    inc = int(inc)
    assert inc > 0

    times = []
    time = beg
    while time < end:
        times.append(time)
<<<<<<< HEAD
        time = timedelta.add_years(time, inc)
=======
        time = add_years(time, inc)
>>>>>>> 414d5d43

    return times

def months_in_interval(interval):
    """Return all overlapping months as list of Interval.

        Parameters
        ----------
        interval : Interval

        Returns
        -------
        months : list of Interval
    """
    time_beg = interval.start.replace(
            day=1, hour=0, minute=0, second=0, microsecond = 0,
            )
    time_end = interval.end

    months = []
    for time_lo in month_range(time_beg, time_end):
<<<<<<< HEAD
        time_hi = timedelta.add_months(time_lo)
=======
        time_hi = add_months(time_lo)
>>>>>>> 414d5d43
        month = Interval(time_lo, time_hi)
        months.append(month)

    # special case: time_end is exactly at the beginning of the month and
    # inclusive
    if interval.end_inclusive and (time_end not in months[-1]):
        time_lo = time_end
<<<<<<< HEAD
        time_hi = timedelta.add_months(time_lo)
=======
        time_hi = add_months(time_lo)
>>>>>>> 414d5d43
        month = Interval(time_lo, time_hi)
        months.append(month)

    return months


###################################################
# unixtime (seconds since ...)                    #
###################################################
def datetime_to_seconds(d, reference_date=dt.datetime(1970, 1, 1)):
    """Convert datetime.datetime to seconds since reference date.

        None values are converted to nan's.

        The function also works for d given as nested lists, but only if the
        length of the sub-lists are equal (i. e. if it is matrix-like).

        Parameters
        ----------
        d : datetime.datetime or datetime.date or None, or list of such
        reference_date : datetime.datetime

        Returns
        -------
        seconds : float or array of such
            (s) time since refernce date

        Development status
        ------------------
        Extensively tested and heavily used. Should be bug-free.

        Note
        ----
        This function is intended to be 100% consistent with its reverse
        function `seconds_to_datetime`. If you find exceptions to this, the
        author would be very thankful for a note!

        See also
        --------
        datetime_to_seconds : reverse function
        """
    ref = reference_date

    # convert date to datetime:
    if ref.__class__ == dt.date:
        ref = dt.datetime(ref.year, ref.month, ref.day)

    if d.__class__ == dt.date:
        d = dt.datetime(d.year, d.month, d.day)

    # recursively call function:
    if isinstance(d, Iterable):
        if len(d) == 0:
            return []
        else:
            s = [datetime_to_seconds(dd, reference_date=ref) for dd in d]
            return np.array(s)

    if d is None:
        return np.nan
    else:
        distance = d - ref                 # (this is an instance of timedelta)
        return distance.total_seconds()

def seconds_to_datetime(seconds, reference_date=dt.datetime(1970, 1, 1)):
    """Convert seconds since reference date to dt.datetime.

        nan's are converted to None-values.

        Parameters
        ----------
        seconds : float or array of such
        reference_date : datetime.datetime

        Returns
        -------
        time : datetime.datetime or None, or list of such
            If the input is given in form of array, the output is a list of
            corresponding shape

        Development status
        ------------------
        Extensively tested and heavily used. Should be bug-free.

        Note
        ----
        This function is intended to be 100% consistent with its reverse
        function `datetime_to_seconds`. If you find exceptions to this, the
        author would be very thankful for a note!

        See also
        --------
        datetime_to_seconds : reverse function
    """
    ref = reference_date

    # convert date to datetime:
    if ref.__class__ == dt.date:
        ref = dt.datetime(ref.year, ref.month, ref.day)

    if isinstance(seconds, Iterable):
        return [seconds_to_datetime(s, ref) for s in seconds]

    if np.isnan(seconds):
        return None
    else:
        return ref + dt.timedelta(seconds=float(seconds))


###################################################
# JULIAN DAYS                                     #
###################################################
def julian_days_to_datetime(days):
    """Return a dt.datetime.

        Parameters
        ----------
        days : float or an Iterable of such

        Returns
        -------
        dt.datetime or list of such

        Tested
        ------
        Moderately. Seems to be working but no guarantee.
    """
    if isinstance(days, Iterable):
        return([julian_days_to_datetime(d) for d in days])
    JD0 = 1721425.5  # Julian date of 1st Jan 1, 00:00
    return dt.datetime(1, 1, 1) + dt.timedelta(days=days - JD0)

def datetime_to_julian_days(time):
    """Return a float.

        Parameters
        ----------
        time : datetime.datetime object or list of such

        Returns
        -------
        float or array of such
    """
    if isinstance(time, Iterable):
        return np.array([datetime_to_julian_days(t) for t in time])
    JD0 = 1721425.5  # Julian date of 1st Jan 1, 00:00
    diff = (time - dt.datetime(1, 1, 1))
    D = diff.days
    S = diff.seconds / 86400.
    U = diff.microseconds / (86400 * 1e6)
    return D + S + U + JD0


###################################################
# DAY OF YEAR                                     #
###################################################
def day_of_year(*args, **kwargs):
    """Alias to doy()."""
    return doy(*args, **kwargs)

def doy(date):
    """Return day of year and year as pair of ints.

        Deprecated. Use sod instead!

        Parameters
        ----------
        date : datetime.date or datetime.datetime or list of such

        Returns
        -------
        doy : int or array of such
            day of year. Between 1 and 366 (inclusive, in leap years)
        year : int or array of such

        Note
        ----
        1st January is DOY 1 (not 0).
    """
    ###################################################
    # RECURSIVE FUNCTION CALL FOR LISTS               #
    ###################################################
    if isinstance(date, Iterable):
        S = np.shape(date)
        assert len(S) == 1
        N = S[0]

        days = np.zeros(N, dtype=int)
        years = np.zeros(N, dtype=int)
        for n in range(N):
            days[n], years[n] = doy(date[n])
        return days, years

    ###################################################
    # TYPE CONVERSION                                 #
    ###################################################
    if isinstance(date, dt.datetime):
        date = date.date()

    ###################################################
    # INPUT CHECK                                     #
    ###################################################
    assert isinstance(date, dt.date)

    year = date.year
    ref = dt.date(year, 1, 1)
    day = (date - ref).days + 1
    return day, year

def date_from_doy(doy, year):
    """Return a datetime.date.

        Parameters
        ----------
        doy : int
            day of year. Can be negative or positve. Can be larger than 366.
        year : int

        Returns
        -------
        date : datetime.date or datetime.datetime

        Note
        ----
        1st January is DOY 1 (not 0).
    """
    return dt.date(year, 1, 1) + dt.timedelta(days=doy-1)

def datetime_from_doy(doy, year, hour=0, minute=0, second=0, microsecond=0):
    """Return a datetime.date.

        Parameters
        ----------
        doy : int
            day of year. Can be negative or positve. Can be larger than 366.
        year : int

        Returns
        -------
        date : datetime.date or datetime.datetime

        Note
        ----
        1st January is DOY 1 (not 0).
    """
    base = dt.datetime(year, 1, 1, hour, minute, second, microsecond)
    increment = dt.timedelta(days=doy-1)
    return base + increment

def days_in_month(date):
    """Return the number of days of that month.
    
        Parameters
        ----------
        date : dt.date
        
        Returns
        -------
        int
            number of days of that months.
    """
    if not isinstance(date, int):
        raise TypeError('`date` must be dt.date, got %s' % type(date))

    year = date.year
    month = date.month
    if month in [1, 3, 5, 7, 8, 10, 12]:
        return 31
    elif month in [4, 6, 9, 11]:
        return 30
    elif calendar.isleap(year):
        return 29
    else:
        return 28

def days_in_year(date):
    """Return the number of days of that year.
    
        Parameters
        ----------
        date : dt.date or int
            if int: the year
        
        Returns
        -------
        int
            number of days of that months.
    """
    if isinstance(date, dt.date):
        return days_in_year(date.year)

    if not isinstance(date, int):
        raise TypeError('`date` must be dt.date or int, got %s' % type(date))

    year = date
    if calendar.isleap(year):
        return 366
    return 365


###################################################
# SECONDS OF DAY                                  #
###################################################
def sod_doy(time):
    """Return second of day, day of year and year as triple of ints.

        Parameters
        ----------
        time : datetime.datetime or list of such

        Returns
        -------
        sod : int or array of such
            second of day. Between 1 and 86400 (inclusive)
        doy : int or array of such
            day of year. Between 1 and 366 (inclusive, in leap years)
        year : int or array of such

        Notes
        -----
        1st January is DOY 1 (not 0).
        00:00:00 is SOD 1 (not 0).
    """
    ###################################################
    # RECURSIVE FUNCTION CALL FOR LISTS               #
    ###################################################
    if isinstance(time, Iterable):
        S = np.shape(time)
        assert len(S) == 1
        N = S[0]

        secs = np.zeros(N, dtype=int)
        days = np.zeros(N, dtype=int)
        years = np.zeros(N, dtype=int)
        for n in range(N):
            secs[n], days[n], years[n] = sod_doy(time[n])
        return secs, days, years

    ###################################################
    # INPUT CHECK                                     #
    ###################################################
    assert isinstance(time, dt.datetime)

    year = time.year
    month = time.month
    day = time.day

    ref_doy = dt.datetime(year, 1, 1)
    ref_sod = dt.datetime(year, month, day)
    day_of_year = (time - ref_doy).days + 1
    sec_of_day = (time - ref_sod).seconds + 1
    return sec_of_day, day_of_year, year


<<<<<<< HEAD
=======
###################################################
# ITERATION                                       #
###################################################
def next_month(year, month):
    """Return (year, month) of the following month.
    
        Parameters
        ----------
        year : int
        month : int
        
        Returns
        -------
        year_next : int
        month_next : int
    """
    if month < 12:
        month += 1
    else:
        month = 1
        year += 1
    return year, month

def previous_month(year, month):
    """Return (year, month) of the previous month.
    
        Parameters
        ----------
        year : int
        month : int
        
        Returns
        -------
        year_prev : int
        month_prev : int
    """
    if month >= 1:
        month -= 1
    else:
        month = 12
        year -= 1
    return year, month

def next_day(year, month, day):
    """Return (year, month, day) of the following day.
    
        Parameters
        ----------
        year : int
        month : int
        day : int
        
        Returns
        -------
        year_next : int
        month_next : int
        day_next : int
    """
    thisday = dt.datetime(year, month, day)
    nextday = thisday + dt.timedelta(days=1)
    y = nextday.year
    m = nextday.month
    d = nextday.day
    return y, m, d

def add_months(time, number=1):
    """Increase by number of months.
        
        Parameters
        ----------
        time : datetime.date
        number : int (pos or neg)
            the number of months to add (subtract if negative)

        Returns
        -------
        datetime.datetime

        Raises
        ------
        ValueError
            If the day of the input does not exist in the output (29th...31st)    
    """
    assert isinstance(time, dt.date)
    assert isinstance(number, int)
    number = int(number)

    year = time.year
    month = time.month
    if number >= 0:
        for n in range(number):
            year, month = next_month(year, month)
    else:
        for n in range(abs(number)):
            year, month = previous_month(year, month)
    return time.replace(year=year, month=month)

def add_years(time, number=1):
    """Increase by number of years."""
    assert isinstance(time, dt.date)
    assert isinstance(number, int)
    number = int(number)

    year = time.year
    return time.replace(year=year+number)

>>>>>>> 414d5d43

################################################################
# ROUNDING                                                     #
################################################################
def floor(time, comp='day', step=1):
    """Round to the chosen component.

        Parameters
        ----------
        time : datetime.datetime
        comp : str, optional
            (default: 'day'). Allowed values are {'year', 'month', 'day',
            'hour', 'minute', 'second', microsecond'}
        step : int, optional
            (default: 1). If larger than one, `time` is rounded the highest
            multiple of `step` that is <= `time`.

        Returns
        -------
        datetime.datetime
            rounded to the highest multiple of the chosen component that is not
            larger than the input

        History
        -------
        2019-02-13: (AA) created.
    """
    # constants --------------------------------------
    time_components = ('microsecond', 'second', 'minute', 'hour')
    date_components = ('day', 'month', 'year')
    components = time_components + date_components

    # perform input checks
    # ------------------------------------------------
    # time
    if not isinstance(time, dt.datetime):
        raise TypeError('time must be datetime.datetime.')

    # comp
    if not isinstance(comp, str):
        raise TypeError('comp must be str.')
    if comp not in components:
        raise ValueError('Unknown datetime component: %s' % comp)

    # step
    if not isinstance(step, int):
        raise TypeError('step must be int.')
    step = int(step)
    if step < 1:
        raise ValueError('Step must be a positive int.')
    # ------------------------------------------------
    
    # set rounded component values
    # ------------------------------------------------
    # - Start from least significant component.
    # - Set them to 0 (or 1 for date components) until the requested component
    #   is reached.
    # - Set the requested component to the adequant multiple of step.
    # - Exit the loop (leaving all more significant components as they are).
    kwargs = {}
    for component in components:
        if component == comp:
            # requested component has been reached
            value = getattr(time, component)
            new_value = value - value % step
            kwargs[component] = new_value

            # all more significant componants remain untouched.
            # --> exit the loop
            break

        # requested component has not yet been reached
        elif component in time_components:
            kwargs[component] = 0
        elif component in date_components:
            kwargs[component] = 1

    # make sure that day and month are >= 1
    for component in date_components:
        if component not in kwargs:
            continue
        if kwargs[component] < 1:
            kwargs[component] = 1

    return time.replace(**kwargs)

<<<<<<< HEAD
=======
def str_to_timedelta(words, enhanced=False):
    if isinstance(words, str):
        words = words.strip().replace('_', ' ').split()
    
    if len(words) == 1:
        number = words[0]
        unit = 'd'
        string = number + ' ' + unit
        return str_to_timedelta(string)

    if len(words) != 2:
        message = "Don't know how to interpret this as timedelta: %s" % string
        raise ValueError(message)

    try:
        number = int(words[0])
    except ValueError:
        raise ValueError('Need int in first place, got %s' % number)

    unit = words[1]

    aliases = {
            'us' : 'microseconds',
            'microsecond' : 'microseconds',
            's' : 'seconds',
            'sec' : 'seconds',
            'secs' : 'seconds',
            'min' : 'minutes',
            'mins' : 'minutes',
            'minute' : 'minutes',
            'h' : 'hours',
            'hour' : 'hours',
            'd' : 'days',
            'day' : 'days',
            'mon' : 'months',
            'month' : 'months',
            'a' : 'years',
            'year' : 'years',
            'yr' : 'years',
            'yrs' : 'years',
            }

    if unit in aliases:
        unit = aliases[unit]

    if enhanced and unit == 'months':
        return MonthTimeDelta(number)

    if enhanced and unit == 'years':
        return YearTimeDelta(number)

    return dt.timedelta(**{unit : number})

>>>>>>> 414d5d43
###################################################
# STRINGS                                         #
###################################################
def name_of_month(month, kind='full'):
    """Return a str which represents the name of the month.

        Parameters
        ----------
        month : int, between 1 and 12.
            number of the month
        kind : {'full', 'short', 'abbr'}, optional
            'full' : return full month name
            'short' : return the first 3-characters of the month name with no
                      trailing '.'
            'abbr' : return a max. 4-char str, Either the month name, if it is
                     no longer than 4, otherwise its first 3 characters plus
                     trailing '.'
            Default : 'full'

        Returns
        -------
        str
            The month name.
    """
    assert isinstance(month, int)
    assert 0 < month < 13

    names = ['January', 'February', 'March', 'April', 'May', 'June',
            'July', 'August', 'September', 'October', 'November',
            'December']

    if kind == 'full':
        pass
    elif kind == 'short':
        # shorten names
        names = [name[:3] for name in names]
    elif kind == 'abbr':
        # abbreviate names
        for n, name in enumerate(names):
            if len(name) > 4:
                names[n] = name[:3] + '.'
    else:
        raise ValueError('Unrecognized kind: ' + str(kind))

    return names[month-1]

def name_of_weekday(weekday, Nchar=None):
    """Return a str which represents the name of the month.

        Parameters
        ----------
        month : int, between 1 and 12.
            number of the month
        kind : {'full', 'short', 'abbr'}, optional
            'full' : return full month name
            'short' : return the first 3-characters of the month name with no
                      trailing '.'
            'abbr' : return a max. 4-char str, Either the month name, if it is
                     no longer than 4, otherwise its first 3 characters plus
                     trailing '.'
            Default : 'full'

        Returns
        -------
        str
            The month name.
    """
    assert isinstance(weekday, int)
    assert 0 <= weekday < 7
    if Nchar is not None:
        assert isinstance(Nchar, int)
        assert Nchar > 0

    names = [
            'Monday',
            'Tuesday',
            'Wednesday',
            'Thursday',
            'Friday',
            'Saturday',
            'Sunday',
            ]
    name = names[weekday]

    # shorten name
    if Nchar is not None:
        name = name[:Nchar]

    return name

def str_to_datetime(s, fmt=None):
    """Return a dt.datetime.
    
        If input is insufficient, the function tries to guess smartly to
        extend.

        It understands 'now' and 'today'.

        Parameters
        ----------
        s : str
        fmt : str or None
            The formatter

        Returns
        -------
        datetime.datetime
    """
    if s is None:
        return dt.datetime.now()

    # check type
    if isinstance(s, str):
        pass
    elif isinstance(s, Iterable):
        return [str_to_datetime(ss, fmt) for ss in s]
    else:
        raise TypeError('Cannot convert type %s' % type(s))

    # now
    if s.lower() == 'now':
        return dt.datetime.now()

    # today
    if s.lower() == 'today':
        date = dt.date.today()
        time = dt.time()
        return dt.datetime.combine(date, time)

    # try to guess formatter
    if fmt is not None:
        pass
    elif len(s) == 8:
        fmt = '%Y%m%d'
    elif len(s) == 10 and s[4] in ' -_':
        gap = s[4]
        fmt = '%Y' + gap + '%m' + gap + '%d'
    elif len(s) == 14:
        fmt = '%Y%m%d%H%M%S'
    elif len(s) == 15 and s[8] == '_':
        fmt = '%Y%m%d_%H%M%S'
    elif len(s) == 19:
        fmt = (''
                + '%Y' + s[4]
                + '%m' + s[7]
                + '%d' + s[10]
                + '%H' + s[13]
                + '%M' + s[16]
                + '%S'
                )
    else:
        raise ValueError('Unknown string format: %s' % s)

    return dt.datetime.strptime(s, fmt)

def str_to_date(s, fmt=None):
    """Return a dt.datetime.
    
        If input is insufficient, the function tries to guess smartly to
        extend.

        It understands 'now' and 'today'.

        Parameters
        ----------
        s : str
        fmt : str or None
            The formatter

        Returns
        -------
        datetime.date
    """
    datetime = str_to_datetime(s, fmt)
    return datetime.date()

def str_to_timedelta(words, enhanced=False):
    if isinstance(words, str):
        words = words.strip().replace('_', ' ').split()
    
    if len(words) == 1:
        number = words[0]
        unit = 'd'
        string = number + ' ' + unit
        return str_to_timedelta(string)

    if len(words) != 2:
        message = "Don't know how to interpret this as timedelta: %s" % string
        raise ValueError(message)

    try:
        number = int(words[0])
    except ValueError:
        raise ValueError('Need int in first place, got %s' % number)

    unit = words[1]

    aliases = {
            'us' : 'microseconds',
            'microsecond' : 'microseconds',
            's' : 'seconds',
            'sec' : 'seconds',
            'secs' : 'seconds',
            'min' : 'minutes',
            'mins' : 'minutes',
            'minute' : 'minutes',
            'h' : 'hours',
            'hour' : 'hours',
            'd' : 'days',
            'day' : 'days',
            'mon' : 'months',
            'month' : 'months',
            'a' : 'years',
            'year' : 'years',
            'yr' : 'years',
            'yrs' : 'years',
            }

    if unit in aliases:
        unit = aliases[unit]

    if enhanced and unit == 'months':
        return MonthTimeDelta(number)

    if enhanced and unit == 'years':
        return YearTimeDelta(number)

    return dt.timedelta(**{unit : number})

def timedelta_to_str(timedelta):
    """Convert a timedelta to number, unit and return as str, str.

        This function is aimes to be fully inverse to `str_to_timedelta`

        Parameters
        ----------
        timedelta : dt.timedelta or MonthTimeDelta or YearTimeDelta

        Returns
        -------
        number : str
        unit : str
    """
    if isinstance(timedelta, MonthTimeDelta):
        num = str(timedelta.number)
        unit = 'month'
        return num, unit
    
    if isinstance(timedelta, YearTimeDelta):
        num = str(timedelta.number)
        unit = 'a'
        return num, unit

    if not isinstance(timedelta, dt.timedelta):
        raise NotImplementedError(type(timedelta))

    seconds = timedelta.total_seconds()
    if seconds % 1 != 0:
        raise NotImplementedError('Fractions of seconds not implemented.')

    if seconds == 0:
        return 0, 's'

    units_and_factors = (
            ('s', 1),
            ('min', 60),
            ('h', 3600),
            ('d', 86400),
            )

    int_unit, int_factor = units_and_factors[0]

    for unit, factor in units_and_factors:
        if seconds % factor != 0:
            break
        int_unit = unit
        int_factor = factor

    int_number = int(seconds / int_factor)

    return str(int_number), int_unit
        

################################################################
# MISC                                                         #
################################################################
def decompose(times):
    """Return integer components as dict.
    
        Parameters
        ----------
        times : None or dt.date or dt.time or iterable of such

        Returns
        -------
        components : dict of int or None
            keys: 'year', 'month', 'day', 'hour', 'minute', 'second',
                    'microsecond'
                
        """
    ############################################################
    # just one time                                            #
    ############################################################
    if not isinstance(times, Iterable):
        times = [time]
        components = decompose(times)
        for key in components:
            components[key] = components[key][0]
        return components

    ############################################################
    # iterable of times                                        #
    ############################################################
    init = False
    Nt = len(times)
    keys = ('year', 'month', 'day', 'hour', 'minute', 'second', 'microsecond')

    components = {}
    for key in keys:
        components[key] = [None] * Nt
    
    for nt, time in enumerate(times):
        if time is None:
            continue

        if isinstance(time, dt.time):
            components['hour'][nt] = time.hour
            components['minute'][nt] = time.minute
            components['second'][nt] = time.second
            components['microsecond'][nt] = time.microsecond
            continue

        if isinstance(time, dt.date):
            components['year'][nt] = time.year
            components['month'][nt] = time.month
            components['day'][nt] = time.day
            continue

        if isinstance(time, dt.datetime):
            components['year'][nt] = time.year
            components['month'][nt] = time.month
            components['day'][nt] = time.day
            components['microsecond'][nt] = time.microsecond
            components['hour'][nt] = time.hour
            components['minute'][nt] = time.minute
            components['second'][nt] = time.second
            components['microsecond'][nt] = time.microsecond
            continue

        raise TypeError('Cannot handle type %s' % type(time))

<<<<<<< HEAD
    return components
=======
################################################################
# MISC                                                         #
################################################################
def decompose(times):
    """Return integer components as dict.
    
        Parameters
        ----------
        times : None or dt.date or dt.time or iterable of such

        Returns
        -------
        components : dict of int or None
            keys: 'year', 'month', 'day', 'hour', 'minute', 'second',
                    'microsecond'
                
        """
    ############################################################
    # just one time                                            #
    ############################################################
    if not isinstance(times, Iterable):
        times = [time]
        components = decompose(times)
        for key in components:
            components[key] = components[key][0]
        return components

    ############################################################
    # iterable of times                                        #
    ############################################################
    init = False
    Nt = len(times)
    keys = ('year', 'month', 'day', 'hour', 'minute', 'second', 'microsecond')

    components = {}
    for key in keys:
        components[key] = [None] * Nt
    
    for nt, time in enumerate(times):
        if time is None:
            continue

        if isinstance(time, dt.time):
            components['hour'][nt] = time.hour
            components['minute'][nt] = time.minute
            components['second'][nt] = time.second
            components['microsecond'][nt] = time.microsecond
            continue

        if isinstance(time, dt.date):
            components['year'][nt] = time.year
            components['month'][nt] = time.month
            components['day'][nt] = time.day
            continue

        if isinstance(time, dt.datetime):
            components['year'][nt] = time.year
            components['month'][nt] = time.month
            components['day'][nt] = time.day
            components['microsecond'][nt] = time.microsecond
            components['hour'][nt] = time.hour
            components['minute'][nt] = time.minute
            components['second'][nt] = time.second
            components['microsecond'][nt] = time.microsecond
            continue

        raise TypeError('Cannot handle type %s' % type(time))

    return components


#        ********************************************
#        *                  TESTING                 *
#        ********************************************
if __name__ == "__main__":
    beg = dt.datetime(2017, 1, 1)
    end = dt.datetime(2017, 1, 2, 12, 3)

    t1 = dt.datetime(2017, 1, 2, 2)
    t2 = dt.datetime(2017, 1, 4, 2)
    t3 = dt.datetime(2016, 1, 2, 2)

    i = Interval(beg, end)
    print(i)
    print(i.length())
    print(i.contains(t1))
    print(i.contains(t2))
    print(i.contains(t3))
    print(repr(i))
>>>>>>> 414d5d43
<|MERGE_RESOLUTION|>--- conflicted
+++ resolved
@@ -18,10 +18,7 @@
 import numpy as np
 
 # internal modules
-<<<<<<< HEAD
 from . import timedelta
-=======
->>>>>>> 414d5d43
 from .datetime_intervals import Interval, DaytimePeriod, Season
 from .timedelta import MonthTimeDelta, YearTimeDelta
 
@@ -279,11 +276,7 @@
     time = beg
     while time < end:
         times.append(time)
-<<<<<<< HEAD
         time = timedelta.add_months(time, inc)
-=======
-        time = add_months(time, inc)
->>>>>>> 414d5d43
 
     return times
 
@@ -316,11 +309,7 @@
     time = beg
     while time < end:
         times.append(time)
-<<<<<<< HEAD
         time = timedelta.add_years(time, inc)
-=======
-        time = add_years(time, inc)
->>>>>>> 414d5d43
 
     return times
 
@@ -342,11 +331,7 @@
 
     months = []
     for time_lo in month_range(time_beg, time_end):
-<<<<<<< HEAD
         time_hi = timedelta.add_months(time_lo)
-=======
-        time_hi = add_months(time_lo)
->>>>>>> 414d5d43
         month = Interval(time_lo, time_hi)
         months.append(month)
 
@@ -354,11 +339,7 @@
     # inclusive
     if interval.end_inclusive and (time_end not in months[-1]):
         time_lo = time_end
-<<<<<<< HEAD
         time_hi = timedelta.add_months(time_lo)
-=======
-        time_hi = add_months(time_lo)
->>>>>>> 414d5d43
         month = Interval(time_lo, time_hi)
         months.append(month)
 
@@ -713,115 +694,6 @@
     return sec_of_day, day_of_year, year
 
 
-<<<<<<< HEAD
-=======
-###################################################
-# ITERATION                                       #
-###################################################
-def next_month(year, month):
-    """Return (year, month) of the following month.
-    
-        Parameters
-        ----------
-        year : int
-        month : int
-        
-        Returns
-        -------
-        year_next : int
-        month_next : int
-    """
-    if month < 12:
-        month += 1
-    else:
-        month = 1
-        year += 1
-    return year, month
-
-def previous_month(year, month):
-    """Return (year, month) of the previous month.
-    
-        Parameters
-        ----------
-        year : int
-        month : int
-        
-        Returns
-        -------
-        year_prev : int
-        month_prev : int
-    """
-    if month >= 1:
-        month -= 1
-    else:
-        month = 12
-        year -= 1
-    return year, month
-
-def next_day(year, month, day):
-    """Return (year, month, day) of the following day.
-    
-        Parameters
-        ----------
-        year : int
-        month : int
-        day : int
-        
-        Returns
-        -------
-        year_next : int
-        month_next : int
-        day_next : int
-    """
-    thisday = dt.datetime(year, month, day)
-    nextday = thisday + dt.timedelta(days=1)
-    y = nextday.year
-    m = nextday.month
-    d = nextday.day
-    return y, m, d
-
-def add_months(time, number=1):
-    """Increase by number of months.
-        
-        Parameters
-        ----------
-        time : datetime.date
-        number : int (pos or neg)
-            the number of months to add (subtract if negative)
-
-        Returns
-        -------
-        datetime.datetime
-
-        Raises
-        ------
-        ValueError
-            If the day of the input does not exist in the output (29th...31st)    
-    """
-    assert isinstance(time, dt.date)
-    assert isinstance(number, int)
-    number = int(number)
-
-    year = time.year
-    month = time.month
-    if number >= 0:
-        for n in range(number):
-            year, month = next_month(year, month)
-    else:
-        for n in range(abs(number)):
-            year, month = previous_month(year, month)
-    return time.replace(year=year, month=month)
-
-def add_years(time, number=1):
-    """Increase by number of years."""
-    assert isinstance(time, dt.date)
-    assert isinstance(number, int)
-    number = int(number)
-
-    year = time.year
-    return time.replace(year=year+number)
-
->>>>>>> 414d5d43
 
 ################################################################
 # ROUNDING                                                     #
@@ -908,62 +780,6 @@
 
     return time.replace(**kwargs)
 
-<<<<<<< HEAD
-=======
-def str_to_timedelta(words, enhanced=False):
-    if isinstance(words, str):
-        words = words.strip().replace('_', ' ').split()
-    
-    if len(words) == 1:
-        number = words[0]
-        unit = 'd'
-        string = number + ' ' + unit
-        return str_to_timedelta(string)
-
-    if len(words) != 2:
-        message = "Don't know how to interpret this as timedelta: %s" % string
-        raise ValueError(message)
-
-    try:
-        number = int(words[0])
-    except ValueError:
-        raise ValueError('Need int in first place, got %s' % number)
-
-    unit = words[1]
-
-    aliases = {
-            'us' : 'microseconds',
-            'microsecond' : 'microseconds',
-            's' : 'seconds',
-            'sec' : 'seconds',
-            'secs' : 'seconds',
-            'min' : 'minutes',
-            'mins' : 'minutes',
-            'minute' : 'minutes',
-            'h' : 'hours',
-            'hour' : 'hours',
-            'd' : 'days',
-            'day' : 'days',
-            'mon' : 'months',
-            'month' : 'months',
-            'a' : 'years',
-            'year' : 'years',
-            'yr' : 'years',
-            'yrs' : 'years',
-            }
-
-    if unit in aliases:
-        unit = aliases[unit]
-
-    if enhanced and unit == 'months':
-        return MonthTimeDelta(number)
-
-    if enhanced and unit == 'years':
-        return YearTimeDelta(number)
-
-    return dt.timedelta(**{unit : number})
-
->>>>>>> 414d5d43
 ###################################################
 # STRINGS                                         #
 ###################################################
@@ -1315,96 +1131,4 @@
 
         raise TypeError('Cannot handle type %s' % type(time))
 
-<<<<<<< HEAD
-    return components
-=======
-################################################################
-# MISC                                                         #
-################################################################
-def decompose(times):
-    """Return integer components as dict.
-    
-        Parameters
-        ----------
-        times : None or dt.date or dt.time or iterable of such
-
-        Returns
-        -------
-        components : dict of int or None
-            keys: 'year', 'month', 'day', 'hour', 'minute', 'second',
-                    'microsecond'
-                
-        """
-    ############################################################
-    # just one time                                            #
-    ############################################################
-    if not isinstance(times, Iterable):
-        times = [time]
-        components = decompose(times)
-        for key in components:
-            components[key] = components[key][0]
-        return components
-
-    ############################################################
-    # iterable of times                                        #
-    ############################################################
-    init = False
-    Nt = len(times)
-    keys = ('year', 'month', 'day', 'hour', 'minute', 'second', 'microsecond')
-
-    components = {}
-    for key in keys:
-        components[key] = [None] * Nt
-    
-    for nt, time in enumerate(times):
-        if time is None:
-            continue
-
-        if isinstance(time, dt.time):
-            components['hour'][nt] = time.hour
-            components['minute'][nt] = time.minute
-            components['second'][nt] = time.second
-            components['microsecond'][nt] = time.microsecond
-            continue
-
-        if isinstance(time, dt.date):
-            components['year'][nt] = time.year
-            components['month'][nt] = time.month
-            components['day'][nt] = time.day
-            continue
-
-        if isinstance(time, dt.datetime):
-            components['year'][nt] = time.year
-            components['month'][nt] = time.month
-            components['day'][nt] = time.day
-            components['microsecond'][nt] = time.microsecond
-            components['hour'][nt] = time.hour
-            components['minute'][nt] = time.minute
-            components['second'][nt] = time.second
-            components['microsecond'][nt] = time.microsecond
-            continue
-
-        raise TypeError('Cannot handle type %s' % type(time))
-
-    return components
-
-
-#        ********************************************
-#        *                  TESTING                 *
-#        ********************************************
-if __name__ == "__main__":
-    beg = dt.datetime(2017, 1, 1)
-    end = dt.datetime(2017, 1, 2, 12, 3)
-
-    t1 = dt.datetime(2017, 1, 2, 2)
-    t2 = dt.datetime(2017, 1, 4, 2)
-    t3 = dt.datetime(2016, 1, 2, 2)
-
-    i = Interval(beg, end)
-    print(i)
-    print(i.length())
-    print(i.contains(t1))
-    print(i.contains(t2))
-    print(i.contains(t3))
-    print(repr(i))
->>>>>>> 414d5d43
+    return components