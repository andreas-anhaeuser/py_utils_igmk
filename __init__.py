--- conflicted
+++ resolved
@@ -1,11 +1,12 @@
 #!/usr/bin/python
 
 from . import chronometer
-<<<<<<< HEAD
 from . import command_line
-=======
->>>>>>> 414d5d43
 from . import datetime_intervals
+from . import datetime_utils
+from . import filelock
+from . import fluids
+from . import geometry
 from . import datetime_utils
 from . import filelock
 from . import fluids
@@ -25,9 +26,6 @@
 from . import timer
 from . import translation
 from . import units
-<<<<<<< HEAD
 from . import unit_strings
-=======
->>>>>>> 414d5d43
 
 from .nelder_mead import nelder_mead